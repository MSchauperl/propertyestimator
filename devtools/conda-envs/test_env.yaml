name: test
channels:
  - conda-forge
  - omnia
  - openeye
dependencies:
    # Base depends
  - python >=3.6
  - pip

    # Testing and development
  - pytest
  - pytest-cov
  - codecov

    # Commercial
  - openeye-toolkits

    # Standard dependencies
  - openforcefield ==0.4.0
  - smirnoff99frosst
  - numpy
  - pandas
  - openmm
  - pint
  - packmol
  - pymbar
  - mdtraj
  - dask >=2.5.0
  - distributed >=2.5.1
  - dask-jobqueue >=0.6.3
  - tornado
  - coverage >=4.4
  - uncertainties
  - openmmtools >=0.18.2
  - yank
  - pyyaml
<<<<<<< HEAD
  - paprika
=======
  - requests
>>>>>>> f72eec8a
<|MERGE_RESOLUTION|>--- conflicted
+++ resolved
@@ -35,8 +35,5 @@
   - openmmtools >=0.18.2
   - yank
   - pyyaml
-<<<<<<< HEAD
   - paprika
-=======
-  - requests
->>>>>>> f72eec8a
+  - requests