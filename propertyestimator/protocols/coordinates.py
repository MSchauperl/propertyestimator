--- conflicted
+++ resolved
@@ -100,13 +100,8 @@
 
         self._box_aspect_ratio = [1.0, 1.0, 1.0]
 
-<<<<<<< HEAD
-        self._final_number_of_molecules = None
-        self._change_chains = "chain B"
-=======
         self._output_number_of_molecules = None
         self._output_substance = None
->>>>>>> f72eec8a
 
     def _build_molecule_arrays(self, directory):
         """Converts the input substance into a list of openeye OEMol's and a list of
